{
  "name": "notification-kit",
<<<<<<< HEAD
  "version": "2.0.4",
=======
  "version": "2.0.5",
>>>>>>> 9afa893a
  "description": "A unified notification library for React + Capacitor apps. One API for push notifications, in-app notifications, and local notifications across Web, iOS, and Android.",
  "type": "module",
  "module": "dist/index.esm.js",
  "types": "dist/index.d.ts",
  "exports": {
    ".": {
      "types": "./dist/index.d.ts",
      "import": "./dist/index.esm.js"
    },
    "./react": {
      "types": "./dist/react.d.ts",
      "import": "./dist/react.esm.js"
    }
  },
  "files": [
    "dist",
    "bin",
    "README.md",
    "LICENSE"
  ],
  "bin": {
    "notification-kit-setup": "bin/setup.js"
  },
  "scripts": {
    "dev": "vite",
    "build": "tsc && vite build",
    "build:watch": "vite build --watch",
    "test": "vitest",
    "test:ui": "vitest --ui",
    "test:coverage": "vitest --coverage",
    "type-check": "tsc --noEmit",
    "lint": "eslint src --ext .ts,.tsx",
    "lint:fix": "eslint src --ext .ts,.tsx --fix",
    "format": "prettier --write src/**/*.{ts,tsx}",
    "format:check": "prettier --check src/**/*.{ts,tsx}",
    "prepare": "",
    "prepublishOnly": "yarn build && yarn lint"
  },
  "keywords": [
    "capacitor",
    "react",
    "notifications",
    "push-notifications",
    "local-notifications",
    "in-app-notifications",
    "firebase",
    "onesignal",
    "typescript",
    "mobile",
    "ios",
    "android",
    "web",
    "zero-dependencies",
    "provider-less",
    "framework-independent",
    "lightweight"
  ],
  "author": {
    "name": "Ahsan Mahmood",
    "email": "aoneahsan@gmail.com",
    "url": "https://aoneahsan.com"
  },
  "license": "MIT",
  "repository": {
    "type": "git",
    "url": "git+https://github.com/aoneahsan/notification-kit.git"
  },
  "bugs": {
    "url": "https://github.com/aoneahsan/notification-kit/issues"
  },
  "homepage": "https://github.com/aoneahsan/notification-kit#readme",
  "engines": {
    "node": ">=22.0.0"
  },
  "peerDependencies": {
    "@capacitor/core": ">=7.4.2",
    "@capacitor/local-notifications": ">=7.0.1",
    "@capacitor/preferences": ">=7.0.1",
    "@capacitor/push-notifications": ">=7.0.1",
    "firebase": ">=12.0.0",
    "react": ">=19.1.0",
    "react-dom": ">=19.1.0",
    "react-onesignal": ">=3.2.3"
  },
  "peerDependenciesMeta": {
    "@capacitor/core": {
      "optional": true
    },
    "@capacitor/local-notifications": {
      "optional": true
    },
    "@capacitor/preferences": {
      "optional": true
    },
    "@capacitor/push-notifications": {
      "optional": true
    },
    "firebase": {
      "optional": true
    },
    "react": {
      "optional": true
    },
    "react-dom": {
      "optional": true
    },
    "react-onesignal": {
      "optional": true
    }
  },
  "devDependencies": {
    "@capacitor/core": "^7.4.3",
    "@testing-library/dom": "^10.4.1",
    "@testing-library/react": "^16.3.0",
    "@testing-library/react-hooks": "^8.0.1",
<<<<<<< HEAD
    "@types/node": "^24.3.3",
    "@types/react": "^19.1.13",
    "@types/react-dom": "^19.1.9",
    "@typescript-eslint/eslint-plugin": "^8.43.0",
    "@typescript-eslint/parser": "^8.43.0",
    "@vitejs/plugin-react": "^5.0.2",
    "@vitest/coverage-v8": "^3.2.4",
    "@vitest/ui": "^3.2.4",
    "eslint": "^9.35.0",
=======
    "@types/node": "^24.2.1",
    "@types/react": "^19.1.10",
    "@types/react-dom": "^19.1.7",
    "@typescript-eslint/eslint-plugin": "^8.39.1",
    "@typescript-eslint/parser": "^8.39.1",
    "@vitejs/plugin-react": "^5.0.0",
    "@vitest/coverage-v8": "^3.2.4",
    "@vitest/ui": "^3.2.4",
    "eslint": "^9.33.0",
>>>>>>> 9afa893a
    "eslint-config-prettier": "^10.1.8",
    "eslint-plugin-prettier": "^5.5.4",
    "eslint-plugin-react": "^7.37.5",
    "eslint-plugin-react-hooks": "^6.0.0",
    "globals": "^16.4.0",
    "husky": "^9.1.7",
<<<<<<< HEAD
    "jsdom": "^27.0.0",
    "lint-staged": "^16.1.6",
=======
    "jsdom": "^26.1.0",
    "lint-staged": "^16.1.5",
>>>>>>> 9afa893a
    "prettier": "^3.6.2",
    "react": "^19.1.1",
    "react-dom": "^19.1.1",
    "terser": "^5.44.0",
    "typescript": "^5.9.2",
<<<<<<< HEAD
    "vite": "^7.1.5",
=======
    "vite": "^7.1.2",
>>>>>>> 9afa893a
    "vite-plugin-dts": "^4.5.4",
    "vitest": "^3.2.4"
  },
  "lint-staged": {
    "src/**/*.{ts,tsx}": [
      "eslint --fix",
      "prettier --write"
    ]
  }
}<|MERGE_RESOLUTION|>--- conflicted
+++ resolved
@@ -1,10 +1,6 @@
 {
   "name": "notification-kit",
-<<<<<<< HEAD
-  "version": "2.0.4",
-=======
   "version": "2.0.5",
->>>>>>> 9afa893a
   "description": "A unified notification library for React + Capacitor apps. One API for push notifications, in-app notifications, and local notifications across Web, iOS, and Android.",
   "type": "module",
   "module": "dist/index.esm.js",
@@ -77,17 +73,7 @@
   },
   "homepage": "https://github.com/aoneahsan/notification-kit#readme",
   "engines": {
-    "node": ">=22.0.0"
-  },
-  "peerDependencies": {
-    "@capacitor/core": ">=7.4.2",
-    "@capacitor/local-notifications": ">=7.0.1",
-    "@capacitor/preferences": ">=7.0.1",
-    "@capacitor/push-notifications": ">=7.0.1",
-    "firebase": ">=12.0.0",
-    "react": ">=19.1.0",
-    "react-dom": ">=19.1.0",
-    "react-onesignal": ">=3.2.3"
+    "node": ">=24.2.0"
   },
   "peerDependenciesMeta": {
     "@capacitor/core": {
@@ -115,12 +101,21 @@
       "optional": true
     }
   },
+  "peerDependencies": {
+    "@capacitor/core": ">=7.4.3",
+    "@capacitor/local-notifications": ">=7.0.3",
+    "@capacitor/preferences": ">=7.0.2",
+    "@capacitor/push-notifications": ">=7.0.3",
+    "firebase": ">=12.2.1",
+    "react": ">=19.1.1",
+    "react-dom": ">=19.1.1",
+    "react-onesignal": ">=3.3.0"
+  },
   "devDependencies": {
     "@capacitor/core": "^7.4.3",
     "@testing-library/dom": "^10.4.1",
     "@testing-library/react": "^16.3.0",
     "@testing-library/react-hooks": "^8.0.1",
-<<<<<<< HEAD
     "@types/node": "^24.3.3",
     "@types/react": "^19.1.13",
     "@types/react-dom": "^19.1.9",
@@ -130,40 +125,20 @@
     "@vitest/coverage-v8": "^3.2.4",
     "@vitest/ui": "^3.2.4",
     "eslint": "^9.35.0",
-=======
-    "@types/node": "^24.2.1",
-    "@types/react": "^19.1.10",
-    "@types/react-dom": "^19.1.7",
-    "@typescript-eslint/eslint-plugin": "^8.39.1",
-    "@typescript-eslint/parser": "^8.39.1",
-    "@vitejs/plugin-react": "^5.0.0",
-    "@vitest/coverage-v8": "^3.2.4",
-    "@vitest/ui": "^3.2.4",
-    "eslint": "^9.33.0",
->>>>>>> 9afa893a
     "eslint-config-prettier": "^10.1.8",
     "eslint-plugin-prettier": "^5.5.4",
     "eslint-plugin-react": "^7.37.5",
     "eslint-plugin-react-hooks": "^6.0.0",
     "globals": "^16.4.0",
     "husky": "^9.1.7",
-<<<<<<< HEAD
     "jsdom": "^27.0.0",
     "lint-staged": "^16.1.6",
-=======
-    "jsdom": "^26.1.0",
-    "lint-staged": "^16.1.5",
->>>>>>> 9afa893a
     "prettier": "^3.6.2",
     "react": "^19.1.1",
     "react-dom": "^19.1.1",
     "terser": "^5.44.0",
     "typescript": "^5.9.2",
-<<<<<<< HEAD
     "vite": "^7.1.5",
-=======
-    "vite": "^7.1.2",
->>>>>>> 9afa893a
     "vite-plugin-dts": "^4.5.4",
     "vitest": "^3.2.4"
   },
